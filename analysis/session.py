--- conflicted
+++ resolved
@@ -366,11 +366,7 @@
 
 
     #############################################
-<<<<<<< HEAD
-    def _load_sync_h5_data(self, check_stim2twopfr2=True):
-=======
     def _load_sync_h5_data(self, check_stim2twopfr2=False):
->>>>>>> 82cf33d6
         """
         self._load_sync_h5_data()
 
