--- conflicted
+++ resolved
@@ -1,10 +1,7 @@
 /figures/
-<<<<<<< HEAD
 .vscode/
-=======
 /sandbox/
 /.ipynb_checkpoints/
->>>>>>> 4c0e1a6b
 
 *.pkl
 *.pyc
